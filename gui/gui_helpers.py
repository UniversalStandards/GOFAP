--- conflicted
+++ resolved
@@ -36,23 +36,17 @@
 
 
 # Process responses for consistency and to centralize error handling
-<<<<<<< HEAD
 async def process_response(
     response: Dict[str, Any], service: str
 ) -> Optional[str]:
-=======
 async def process_response(response: Dict[str, Any], service: str) -> Optional[str]:
->>>>>>> 7557276c
     if response.get("success"):
         return response.get(service)
     else:
         logger.error(
-<<<<<<< HEAD
             f"Error processing {service} response: "
             f"{response.get('error', 'Unknown error')}"
-=======
             f"Error processing {service} response: {response.get('error', 'Unknown error')}"
->>>>>>> 7557276c
         )
         return None
 
@@ -76,11 +70,8 @@
 
 
 # Controller function to route to the correct asynchronous account creation function
-<<<<<<< HEAD
 async def create_accounts_async(
-=======
 async def create_accounts(
->>>>>>> 7557276c
     service: str, api_key: str, params: Dict[str, Any]
 ) -> Optional[str]:
     service_creation_map = {
@@ -98,7 +89,6 @@
     return await creation_func(api_key, params)
 
 
-<<<<<<< HEAD
 # Synchronous wrapper for GUI compatibility
 def create_accounts(
     service: str, api_key: str = None, params: Dict[str, Any] = None
@@ -129,7 +119,5 @@
     except Exception as e:
         logger.error(f"Error in synchronous create_accounts: {e}")
         return None
-=======
 # Update if additional features or enhancements are needed
-# ...
->>>>>>> 7557276c
+# ...