run = "bash setup.sh && python3 modern_treasury/gui/gui_main.py"

[nix]
channel = "stable-22_11"

language = "python3"
<<<<<<< HEAD
Channel = "stable-22_11"
build = 
=======
run = "bash setup.sh && python3 modern_treasury/gui/gui_main.py"

channel = "stable-22_11"
build = '''
>>>>>>> 2c389b63
  # Add any build steps here if you have any
  echo "Building the application..."

deps =
  # Add any dependencies here that your application requires
  flask
  requests
  pytest

env =
  # Set environment variables here if your application requires them.
  STRIPE_API_KEY="your_stripe_api_key"
  MODERN_TREASURY_API_KEY="MT_PUB_KEY"

startup = "source venv/bin/activate && pip install -r requirements.txt"

# Optionally define a startup script that runs before your main application starts.
import os
from flask import Flask
from configs.settings import DEBUG

app = Flask(__name__)
app.config['DEBUG'] = DEBUG

@app.route('/')
def home():
    return 'Welcome to the Payment Processor App!'

if __name__ == '__main__':
    port = int(os.environ.get('PORT', 5000))
    app.run(host='0.0.0.0', port=port)

# Import necessary modules for the application
from flask_sqlalchemy import SQLAlchemy
from flask_migrate import Migrate

# Initialize the database connection
app.config['SQLALCHEMY_DATABASE_URI'] = 'sqlite:///payment_processor.db'
db = SQLAlchemy(app)
migrate = Migrate(app, db)

# Import models to ensure they are known to Flask-Migrate
from models import *

# Initialize a git repository
!git init

# Copy configuration files
!cp ../configs/. .<|MERGE_RESOLUTION|>--- conflicted
+++ resolved
@@ -2,19 +2,11 @@
 
 [nix]
 channel = "stable-22_11"
-
 language = "python3"
-<<<<<<< HEAD
-Channel = "stable-22_11"
-build = 
-=======
-run = "bash setup.sh && python3 modern_treasury/gui/gui_main.py"
-
-channel = "stable-22_11"
 build = '''
->>>>>>> 2c389b63
   # Add any build steps here if you have any
   echo "Building the application..."
+'''
 
 deps =
   # Add any dependencies here that your application requires
