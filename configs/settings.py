"""Configuration settings for GOFAP (Government Operations and Financial Accounting Platform)."""

import os
from typing import Any

# Debug mode setting
<<<<<<< HEAD
DEBUG = os.environ.get("FLASK_DEBUG", "True").lower() in (
    "true",
    "1",
    "yes",
    "on",
)
=======
DEBUG = os.environ.get("FLASK_DEBUG", "True").lower() in ("true", "1", "yes", "on")
>>>>>>> 7557276c

# Database configuration
DATABASE_URI = os.environ.get("DATABASE_URL", "sqlite:///gofap.db")

# API Configuration
STRIPE_SECRET_KEY = os.environ.get("STRIPE_SECRET_KEY", "")
STRIPE_PUBLISHABLE_KEY = os.environ.get("STRIPE_PUBLISHABLE_KEY", "")
MODERN_TREASURY_API_KEY = os.environ.get("MODERN_TREASURY_API_KEY", "")
MODERN_TREASURY_ORG_ID = os.environ.get("MODERN_TREASURY_ORG_ID", "")

# Security configuration
SECRET_KEY = os.environ.get("SECRET_KEY", "dev-key-change-in-production")

# Application configuration
APP_NAME = "Government Operations and Financial Accounting Platform (GOFAP)"
VERSION = "1.0.0"


def get_config(key: str, default: Any = None) -> Any:
    """Get configuration value with fallback to default."""
    return os.environ.get(key, default)<|MERGE_RESOLUTION|>--- conflicted
+++ resolved
@@ -4,16 +4,13 @@
 from typing import Any
 
 # Debug mode setting
-<<<<<<< HEAD
 DEBUG = os.environ.get("FLASK_DEBUG", "True").lower() in (
     "true",
     "1",
     "yes",
     "on",
 )
-=======
 DEBUG = os.environ.get("FLASK_DEBUG", "True").lower() in ("true", "1", "yes", "on")
->>>>>>> 7557276c
 
 # Database configuration
 DATABASE_URI = os.environ.get("DATABASE_URL", "sqlite:///gofap.db")
