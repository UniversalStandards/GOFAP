import stripe
from stripe_helpers import create_stripe_customer

# Set your Stripe API key
stripe.api_key = "stripe_api_key"

# Define parameters for customer creation
customer_params = {
<<<<<<< HEAD
    'name': 'Customer Name',
    'email': 'customer@email.com',
    'phone': 'Customer Phone',
    'address': {
        'line1': 'Customer Address Line 1',
        'line2': 'Customer Address Line 2',
        'city': 'Customer City',
        'state': 'Customer State',
        'postal_code': 'Customer Postal Code',
        'country': 'Customer Country'
    }
=======
    "name": "Customer Name",
    "email": "customer@email.com",
    "phone": "Customer Phone",
    "address": {
        "line1": "Customer Address Line 1",
        "line2": "Customer Address Line 2",
        "city": "Customer City",
        "state": "Customer State",
        "postal_code": "Customer Postal Code",
        "country": "Customer Country",
    },
>>>>>>> 4d9441c0
    # Add other required parameters
}

# Create a Stripe customer
customer = create_stripe_customer(customer_params)

# Print the customer ID or other relevant info
print(customer.id)<|MERGE_RESOLUTION|>--- conflicted
+++ resolved
@@ -6,7 +6,6 @@
 
 # Define parameters for customer creation
 customer_params = {
-<<<<<<< HEAD
     'name': 'Customer Name',
     'email': 'customer@email.com',
     'phone': 'Customer Phone',
@@ -18,7 +17,6 @@
         'postal_code': 'Customer Postal Code',
         'country': 'Customer Country'
     }
-=======
     "name": "Customer Name",
     "email": "customer@email.com",
     "phone": "Customer Phone",
@@ -30,7 +28,6 @@
         "postal_code": "Customer Postal Code",
         "country": "Customer Country",
     },
->>>>>>> 4d9441c0
     # Add other required parameters
 }
 
