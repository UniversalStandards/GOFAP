// Enhanced storage implementation for comprehensive government platform

import {
  organizations,
  budgets,
  budgetCategories,
  vendors,
  payments,
  expenses,
  digitalWallets,
  paymentProviders,
  integrations,
  issuedCards,
  bankAccounts,
  complianceRecords,
  auditLogs,
  grants,
  assets,
  procurements,
  citizenServices,
  enhancedTransactions,
  type PaymentProvider,
  type InsertPaymentProvider,
  type Integration,
  type InsertIntegration,
  type IssuedCard,
  type InsertIssuedCard,
  type BankAccount,
  type InsertBankAccount,
  type ComplianceRecord,
  type InsertComplianceRecord,
  type AuditLog,
  type InsertAuditLog,
  type Grant,
  type InsertGrant,
  type Asset,
  type InsertAsset,
  type Procurement,
  type InsertProcurement,
  type CitizenService,
  type InsertCitizenService,
  type EnhancedTransaction,
  type InsertEnhancedTransaction,
} from "@shared/schema";
import { db } from "./db";
import { eq, desc, and, sql, sum, gte, lte, or, like, inArray } from "drizzle-orm";
<<<<<<< HEAD
import { DatabaseStorage, type IStorage } from "./storage";
=======
import { DatabaseStorage, IStorage } from "./storage";
>>>>>>> cc94d8c4

export interface IEnhancedStorage extends IStorage {
  // Payment Provider operations
  getPaymentProviders(organizationId: string): Promise<PaymentProvider[]>;
  getPaymentProvider(id: string): Promise<PaymentProvider | undefined>;
  createPaymentProvider(provider: InsertPaymentProvider): Promise<PaymentProvider>;
  updatePaymentProvider(id: string, provider: Partial<InsertPaymentProvider>): Promise<PaymentProvider>;
  
  // Integration operations
  getIntegrations(organizationId: string): Promise<Integration[]>;
  getIntegration(id: string): Promise<Integration | undefined>;
  createIntegration(integration: InsertIntegration): Promise<Integration>;
  updateIntegration(id: string, integration: Partial<InsertIntegration>): Promise<Integration>;
  
  // Card operations
  getIssuedCards(organizationId: string): Promise<IssuedCard[]>;
  getIssuedCard(id: string): Promise<IssuedCard | undefined>;
  createIssuedCard(card: InsertIssuedCard): Promise<IssuedCard>;
  updateIssuedCard(id: string, card: Partial<InsertIssuedCard>): Promise<IssuedCard>;
  getCardsByHolder(holderId: string): Promise<IssuedCard[]>;
  
  // Bank Account operations
  getBankAccounts(organizationId: string): Promise<BankAccount[]>;
  getBankAccount(id: string): Promise<BankAccount | undefined>;
  createBankAccount(account: InsertBankAccount): Promise<BankAccount>;
  updateBankAccount(id: string, account: Partial<InsertBankAccount>): Promise<BankAccount>;
  getVerifiedBankAccounts(organizationId: string): Promise<BankAccount[]>;
  
  // Compliance operations
  getComplianceRecords(organizationId: string): Promise<ComplianceRecord[]>;
  createComplianceRecord(record: InsertComplianceRecord): Promise<ComplianceRecord>;
  updateComplianceRecord(id: string, record: Partial<InsertComplianceRecord>): Promise<ComplianceRecord>;
  getComplianceByEntity(entityType: string, entityId: string): Promise<ComplianceRecord[]>;
  getPendingComplianceReviews(organizationId: string): Promise<ComplianceRecord[]>;
  
  // Audit operations
  createAuditLog(log: InsertAuditLog): Promise<AuditLog>;
  getAuditLogs(organizationId: string, limit?: number): Promise<AuditLog[]>;
  getAuditLogsByEntity(entityType: string, entityId: string): Promise<AuditLog[]>;
  getAuditLogsByUser(userId: string, limit?: number): Promise<AuditLog[]>;
  
  // Grant operations
  getGrants(organizationId: string): Promise<Grant[]>;
  getGrant(id: string): Promise<Grant | undefined>;
  createGrant(grant: InsertGrant): Promise<Grant>;
  updateGrant(id: string, grant: Partial<InsertGrant>): Promise<Grant>;
  getActiveGrants(organizationId: string): Promise<Grant[]>;
  getGrantsByManager(managerId: string): Promise<Grant[]>;
  
  // Asset operations
  getAssets(organizationId: string): Promise<Asset[]>;
  getAsset(id: string): Promise<Asset | undefined>;
  createAsset(asset: InsertAsset): Promise<Asset>;
  updateAsset(id: string, asset: Partial<InsertAsset>): Promise<Asset>;
  getAssetsByCategory(organizationId: string, category: string): Promise<Asset[]>;
  getAssetsForMaintenance(organizationId: string): Promise<Asset[]>;
  
  // Procurement operations
  getProcurements(organizationId: string): Promise<Procurement[]>;
  getProcurement(id: string): Promise<Procurement | undefined>;
  createProcurement(procurement: InsertProcurement): Promise<Procurement>;
  updateProcurement(id: string, procurement: Partial<InsertProcurement>): Promise<Procurement>;
  getOpenProcurements(organizationId: string): Promise<Procurement[]>;
  getProcurementsByVendor(vendorId: string): Promise<Procurement[]>;
  
  // Citizen service operations
  getCitizenServices(organizationId: string): Promise<CitizenService[]>;
  createCitizenService(service: InsertCitizenService): Promise<CitizenService>;
  updateCitizenService(id: string, service: Partial<InsertCitizenService>): Promise<CitizenService>;
  getCitizenServicesByType(organizationId: string, serviceType: string): Promise<CitizenService[]>;
  getPendingCitizenPayments(organizationId: string): Promise<CitizenService[]>;
  
  // Enhanced Transaction operations
  getEnhancedTransactions(organizationId: string): Promise<EnhancedTransaction[]>;
  createEnhancedTransaction(transaction: InsertEnhancedTransaction): Promise<EnhancedTransaction>;
  getTransactionsByProvider(organizationId: string, provider: string): Promise<EnhancedTransaction[]>;
  getTransactionsByDateRange(organizationId: string, startDate: Date, endDate: Date): Promise<EnhancedTransaction[]>;
  
  // Advanced analytics
  getComprehensiveAnalytics(organizationId: string): Promise<any>;
  getProviderAnalytics(organizationId: string): Promise<any>;
  getComplianceAnalytics(organizationId: string): Promise<any>;
  getGrantAnalytics(organizationId: string): Promise<any>;
}

<<<<<<< HEAD
export class EnhancedDatabaseStorage extends DatabaseStorage implements IEnhancedStorage {
=======
export class EnhancedDatabaseStorage
  extends DatabaseStorage
  implements IEnhancedStorage {
>>>>>>> cc94d8c4
  
  // Payment Provider operations
  async getPaymentProviders(organizationId: string): Promise<PaymentProvider[]> {
    return await db
      .select()
      .from(paymentProviders)
      .where(eq(paymentProviders.organizationId, organizationId))
      .orderBy(desc(paymentProviders.createdAt));
  }

  async getPaymentProvider(id: string): Promise<PaymentProvider | undefined> {
    const [provider] = await db.select().from(paymentProviders).where(eq(paymentProviders.id, id));
    return provider;
  }

  async createPaymentProvider(provider: InsertPaymentProvider): Promise<PaymentProvider> {
    const [newProvider] = await db
      .insert(paymentProviders)
      .values(provider)
      .returning();
    return newProvider;
  }

  async updatePaymentProvider(id: string, provider: Partial<InsertPaymentProvider>): Promise<PaymentProvider> {
    const [updated] = await db
      .update(paymentProviders)
      .set({ ...provider, updatedAt: new Date() })
      .where(eq(paymentProviders.id, id))
      .returning();
    return updated;
  }

  // Integration operations
  async getIntegrations(organizationId: string): Promise<Integration[]> {
    return await db
      .select()
      .from(integrations)
      .where(eq(integrations.organizationId, organizationId))
      .orderBy(desc(integrations.createdAt));
  }

  async getIntegration(id: string): Promise<Integration | undefined> {
    const [integration] = await db.select().from(integrations).where(eq(integrations.id, id));
    return integration;
  }

  async createIntegration(integration: InsertIntegration): Promise<Integration> {
    const [newIntegration] = await db
      .insert(integrations)
      .values(integration)
      .returning();
    return newIntegration;
  }

  async updateIntegration(id: string, integration: Partial<InsertIntegration>): Promise<Integration> {
    const [updated] = await db
      .update(integrations)
      .set({ ...integration, updatedAt: new Date() })
      .where(eq(integrations.id, id))
      .returning();
    return updated;
  }

  // Card operations
  async getIssuedCards(organizationId: string): Promise<IssuedCard[]> {
    return await db
      .select()
      .from(issuedCards)
      .where(eq(issuedCards.organizationId, organizationId))
      .orderBy(desc(issuedCards.createdAt));
  }

  async getIssuedCard(id: string): Promise<IssuedCard | undefined> {
    const [card] = await db.select().from(issuedCards).where(eq(issuedCards.id, id));
    return card;
  }

  async createIssuedCard(card: InsertIssuedCard): Promise<IssuedCard> {
    const [newCard] = await db
      .insert(issuedCards)
      .values(card)
      .returning();
    return newCard;
  }

  async updateIssuedCard(id: string, card: Partial<InsertIssuedCard>): Promise<IssuedCard> {
    const [updated] = await db
      .update(issuedCards)
      .set({ ...card, updatedAt: new Date() })
      .where(eq(issuedCards.id, id))
      .returning();
    return updated;
  }

  async getCardsByHolder(holderId: string): Promise<IssuedCard[]> {
    return await db
      .select()
      .from(issuedCards)
      .where(eq(issuedCards.holderId, holderId))
      .orderBy(desc(issuedCards.createdAt));
  }

  // Bank Account operations
  async getBankAccounts(organizationId: string): Promise<BankAccount[]> {
    return await db
      .select()
      .from(bankAccounts)
      .where(eq(bankAccounts.organizationId, organizationId))
      .orderBy(desc(bankAccounts.createdAt));
  }

  async getBankAccount(id: string): Promise<BankAccount | undefined> {
    const [account] = await db.select().from(bankAccounts).where(eq(bankAccounts.id, id));
    return account;
  }

  async createBankAccount(account: InsertBankAccount): Promise<BankAccount> {
    const [newAccount] = await db
      .insert(bankAccounts)
      .values(account)
      .returning();
    return newAccount;
  }

  async updateBankAccount(id: string, account: Partial<InsertBankAccount>): Promise<BankAccount> {
    const [updated] = await db
      .update(bankAccounts)
      .set({ ...account, updatedAt: new Date() })
      .where(eq(bankAccounts.id, id))
      .returning();
    return updated;
  }

  async getVerifiedBankAccounts(organizationId: string): Promise<BankAccount[]> {
    return await db
      .select()
      .from(bankAccounts)
      .where(
        and(
          eq(bankAccounts.organizationId, organizationId),
          eq(bankAccounts.isVerified, true),
          eq(bankAccounts.isActive, true)
        )
      );
  }

  // Compliance operations
  async getComplianceRecords(organizationId: string): Promise<ComplianceRecord[]> {
    return await db
      .select()
      .from(complianceRecords)
      .where(eq(complianceRecords.organizationId, organizationId))
      .orderBy(desc(complianceRecords.createdAt));
  }

  async createComplianceRecord(record: InsertComplianceRecord): Promise<ComplianceRecord> {
    const [newRecord] = await db
      .insert(complianceRecords)
      .values(record)
      .returning();
    return newRecord;
  }

  async updateComplianceRecord(id: string, record: Partial<InsertComplianceRecord>): Promise<ComplianceRecord> {
    const [updated] = await db
      .update(complianceRecords)
      .set({ ...record, updatedAt: new Date() })
      .where(eq(complianceRecords.id, id))
      .returning();
    return updated;
  }

  async getComplianceByEntity(entityType: string, entityId: string): Promise<ComplianceRecord[]> {
    return await db
      .select()
      .from(complianceRecords)
      .where(
        and(
          eq(complianceRecords.entityType, entityType),
          eq(complianceRecords.entityId, entityId)
        )
      )
      .orderBy(desc(complianceRecords.createdAt));
  }

  async getPendingComplianceReviews(organizationId: string): Promise<ComplianceRecord[]> {
    return await db
      .select()
      .from(complianceRecords)
      .where(
        and(
          eq(complianceRecords.organizationId, organizationId),
          eq(complianceRecords.status, 'pending_review')
        )
      )
      .orderBy(desc(complianceRecords.createdAt));
  }

  // Audit operations
  async createAuditLog(log: InsertAuditLog): Promise<AuditLog> {
    const [newLog] = await db
      .insert(auditLogs)
      .values(log)
      .returning();
    return newLog;
  }

  async getAuditLogs(organizationId: string, limit: number = 100): Promise<AuditLog[]> {
    return await db
      .select()
      .from(auditLogs)
      .where(eq(auditLogs.organizationId, organizationId))
      .orderBy(desc(auditLogs.createdAt))
      .limit(limit);
  }

  async getAuditLogsByEntity(entityType: string, entityId: string): Promise<AuditLog[]> {
    return await db
      .select()
      .from(auditLogs)
      .where(
        and(
          eq(auditLogs.entityType, entityType),
          eq(auditLogs.entityId, entityId)
        )
      )
      .orderBy(desc(auditLogs.createdAt));
  }

  async getAuditLogsByUser(userId: string, limit: number = 100): Promise<AuditLog[]> {
    return await db
      .select()
      .from(auditLogs)
      .where(eq(auditLogs.userId, userId))
      .orderBy(desc(auditLogs.createdAt))
      .limit(limit);
  }

  // Grant operations
  async getGrants(organizationId: string): Promise<Grant[]> {
    return await db
      .select()
      .from(grants)
      .where(eq(grants.organizationId, organizationId))
      .orderBy(desc(grants.createdAt));
  }

  async getGrant(id: string): Promise<Grant | undefined> {
    const [grant] = await db.select().from(grants).where(eq(grants.id, id));
    return grant;
  }

  async createGrant(grant: InsertGrant): Promise<Grant> {
    const [newGrant] = await db
      .insert(grants)
      .values(grant)
      .returning();
    return newGrant;
  }

  async updateGrant(id: string, grant: Partial<InsertGrant>): Promise<Grant> {
    const [updated] = await db
      .update(grants)
      .set({ ...grant, updatedAt: new Date() })
      .where(eq(grants.id, id))
      .returning();
    return updated;
  }

  async getActiveGrants(organizationId: string): Promise<Grant[]> {
    return await db
      .select()
      .from(grants)
      .where(
        and(
          eq(grants.organizationId, organizationId),
          eq(grants.status, 'active')
        )
      )
      .orderBy(desc(grants.startDate));
  }

  async getGrantsByManager(managerId: string): Promise<Grant[]> {
    return await db
      .select()
      .from(grants)
      .where(eq(grants.managedBy, managerId))
      .orderBy(desc(grants.createdAt));
  }

  // Asset operations
  async getAssets(organizationId: string): Promise<Asset[]> {
    return await db
      .select()
      .from(assets)
      .where(eq(assets.organizationId, organizationId))
      .orderBy(desc(assets.createdAt));
  }

  async getAsset(id: string): Promise<Asset | undefined> {
    const [asset] = await db.select().from(assets).where(eq(assets.id, id));
    return asset;
  }

  async createAsset(asset: InsertAsset): Promise<Asset> {
    const [newAsset] = await db
      .insert(assets)
      .values(asset)
      .returning();
    return newAsset;
  }

  async updateAsset(id: string, asset: Partial<InsertAsset>): Promise<Asset> {
    const [updated] = await db
      .update(assets)
      .set({ ...asset, updatedAt: new Date() })
      .where(eq(assets.id, id))
      .returning();
    return updated;
  }

  async getAssetsByCategory(organizationId: string, category: string): Promise<Asset[]> {
    return await db
      .select()
      .from(assets)
      .where(
        and(
          eq(assets.organizationId, organizationId),
          eq(assets.category, category)
        )
      );
  }

  async getAssetsForMaintenance(organizationId: string): Promise<Asset[]> {
    return await db
      .select()
      .from(assets)
      .where(
        and(
          eq(assets.organizationId, organizationId),
          eq(assets.status, 'maintenance')
        )
      );
  }

  // Procurement operations
  async getProcurements(organizationId: string): Promise<Procurement[]> {
    return await db
      .select()
      .from(procurements)
      .where(eq(procurements.organizationId, organizationId))
      .orderBy(desc(procurements.createdAt));
  }

  async getProcurement(id: string): Promise<Procurement | undefined> {
    const [procurement] = await db.select().from(procurements).where(eq(procurements.id, id));
    return procurement;
  }

  async createProcurement(procurement: InsertProcurement): Promise<Procurement> {
    const [newProcurement] = await db
      .insert(procurements)
      .values(procurement)
      .returning();
    return newProcurement;
  }

  async updateProcurement(id: string, procurement: Partial<InsertProcurement>): Promise<Procurement> {
    const [updated] = await db
      .update(procurements)
      .set({ ...procurement, updatedAt: new Date() })
      .where(eq(procurements.id, id))
      .returning();
    return updated;
  }

  async getOpenProcurements(organizationId: string): Promise<Procurement[]> {
    return await db
      .select()
      .from(procurements)
      .where(
        and(
          eq(procurements.organizationId, organizationId),
          or(
            eq(procurements.status, 'published'),
            eq(procurements.status, 'bidding')
          )
        )
      );
  }

  async getProcurementsByVendor(vendorId: string): Promise<Procurement[]> {
    return await db
      .select()
      .from(procurements)
      .where(eq(procurements.awardedVendorId, vendorId))
      .orderBy(desc(procurements.awardDate));
  }

  // Citizen service operations
  async getCitizenServices(organizationId: string): Promise<CitizenService[]> {
    return await db
      .select()
      .from(citizenServices)
      .where(eq(citizenServices.organizationId, organizationId))
      .orderBy(desc(citizenServices.createdAt));
  }

  async createCitizenService(service: InsertCitizenService): Promise<CitizenService> {
    const [newService] = await db
      .insert(citizenServices)
      .values(service)
      .returning();
    return newService;
  }

  async updateCitizenService(id: string, service: Partial<InsertCitizenService>): Promise<CitizenService> {
    const [updated] = await db
      .update(citizenServices)
      .set({ ...service, updatedAt: new Date() })
      .where(eq(citizenServices.id, id))
      .returning();
    return updated;
  }

  async getCitizenServicesByType(organizationId: string, serviceType: string): Promise<CitizenService[]> {
    return await db
      .select()
      .from(citizenServices)
      .where(
        and(
          eq(citizenServices.organizationId, organizationId),
          eq(citizenServices.serviceType, serviceType)
        )
      );
  }

  async getPendingCitizenPayments(organizationId: string): Promise<CitizenService[]> {
    return await db
      .select()
      .from(citizenServices)
      .where(
        and(
          eq(citizenServices.organizationId, organizationId),
          eq(citizenServices.paymentStatus, 'pending')
        )
      );
  }

  // Enhanced Transaction operations
  async getEnhancedTransactions(organizationId: string): Promise<EnhancedTransaction[]> {
    return await db
      .select()
      .from(enhancedTransactions)
      .where(eq(enhancedTransactions.organizationId, organizationId))
      .orderBy(desc(enhancedTransactions.createdAt));
  }

  async createEnhancedTransaction(transaction: InsertEnhancedTransaction): Promise<EnhancedTransaction> {
    const [newTransaction] = await db
      .insert(enhancedTransactions)
      .values(transaction)
      .returning();
    return newTransaction;
  }

  async getTransactionsByProvider(organizationId: string, provider: string): Promise<EnhancedTransaction[]> {
    return await db
      .select()
      .from(enhancedTransactions)
      .where(
        and(
          eq(enhancedTransactions.organizationId, organizationId),
          eq(enhancedTransactions.provider, provider)
        )
      )
      .orderBy(desc(enhancedTransactions.createdAt));
  }

  async getTransactionsByDateRange(organizationId: string, startDate: Date, endDate: Date): Promise<EnhancedTransaction[]> {
    return await db
      .select()
      .from(enhancedTransactions)
      .where(
        and(
          eq(enhancedTransactions.organizationId, organizationId),
          gte(enhancedTransactions.createdAt, startDate),
          lte(enhancedTransactions.createdAt, endDate)
        )
      )
      .orderBy(desc(enhancedTransactions.createdAt));
  }

  // Advanced analytics
  async getComprehensiveAnalytics(organizationId: string): Promise<any> {
    // Comprehensive analytics aggregation
    const [totalBudget] = await db
      .select({ total: sum(budgets.totalAmount) })
      .from(budgets)
      .where(eq(budgets.organizationId, organizationId));

    const [totalExpenses] = await db
      .select({ total: sum(expenses.amount) })
      .from(expenses)
      .where(eq(expenses.organizationId, organizationId));

    const [totalPayments] = await db
      .select({ total: sum(payments.amount) })
      .from(payments)
      .where(eq(payments.organizationId, organizationId));

    const activeVendors = await db
      .select({ count: sql`count(*)` })
      .from(vendors)
      .where(
        and(
          eq(vendors.organizationId, organizationId),
          eq(vendors.status, 'active')
        )
      );

    const activeGrants = await db
      .select({ count: sql`count(*)` })
      .from(grants)
      .where(
        and(
          eq(grants.organizationId, organizationId),
          eq(grants.status, 'active')
        )
      );

    const totalAssets = await db
      .select({ 
        count: sql`count(*)`,
        value: sum(assets.currentValue)
      })
      .from(assets)
      .where(eq(assets.organizationId, organizationId));

    return {
      financial: {
        totalBudget: totalBudget?.total || '0',
        totalExpenses: totalExpenses?.total || '0',
        totalPayments: totalPayments?.total || '0',
      },
      operational: {
        activeVendors: activeVendors[0]?.count || 0,
        activeGrants: activeGrants[0]?.count || 0,
        totalAssets: {
          count: totalAssets[0]?.count || 0,
          value: totalAssets[0]?.value || '0'
        }
      }
    };
  }

  async getProviderAnalytics(organizationId: string): Promise<any> {
    const providers = await this.getPaymentProviders(organizationId);
    const transactions = await this.getEnhancedTransactions(organizationId);

    const providerStats = providers.map(provider => {
      const providerTx = transactions.filter(tx => tx.provider === provider.provider);
      const totalVolume = providerTx.reduce((sum, tx) => sum + parseFloat(tx.amount), 0);
      const avgTransaction = providerTx.length > 0 ? totalVolume / providerTx.length : 0;

      return {
        provider: provider.provider,
        isActive: provider.isActive,
        transactionCount: providerTx.length,
        totalVolume,
        avgTransaction,
        lastActivity: providerTx[0]?.createdAt || null
      };
    });

    return providerStats;
  }

  async getComplianceAnalytics(organizationId: string): Promise<any> {
    const records = await this.getComplianceRecords(organizationId);
    
    const statusBreakdown = records.reduce((acc, record) => {
      acc[record.status] = (acc[record.status] || 0) + 1;
      return acc;
    }, {} as Record<string, number>);

    const avgRiskScore = records.reduce((sum, r) => sum + (r.riskScore || 0), 0) / records.length || 0;

    const highRiskEntities = records.filter(r => (r.riskScore || 0) > 7);
    const pendingReviews = records.filter(r => r.status === 'pending_review');

    return {
      totalRecords: records.length,
      statusBreakdown,
      avgRiskScore,
      highRiskCount: highRiskEntities.length,
      pendingReviewCount: pendingReviews.length,
      complianceRate: ((records.length - pendingReviews.length) / records.length) * 100
    };
  }

  async getGrantAnalytics(organizationId: string): Promise<any> {
    const allGrants = await this.getGrants(organizationId);
    const activeGrants = await this.getActiveGrants(organizationId);

    const totalGrantAmount = allGrants.reduce((sum, g) => sum + parseFloat(g.amount), 0);
    const totalReceived = allGrants.reduce((sum, g) => sum + parseFloat(g.amountReceived), 0);
    const totalSpent = allGrants.reduce((sum, g) => sum + parseFloat(g.amountSpent), 0);

    const utilizationRate = totalGrantAmount > 0 ? (totalSpent / totalGrantAmount) * 100 : 0;

    return {
      totalGrants: allGrants.length,
      activeGrants: activeGrants.length,
      totalAmount: totalGrantAmount,
      totalReceived,
      totalSpent,
      remainingBalance: totalReceived - totalSpent,
      utilizationRate,
      avgGrantSize: totalGrantAmount / allGrants.length || 0
    };
  }

}

// Export the enhanced storage instance
export const enhancedStorage = new EnhancedDatabaseStorage();<|MERGE_RESOLUTION|>--- conflicted
+++ resolved
@@ -44,11 +44,8 @@
 } from "@shared/schema";
 import { db } from "./db";
 import { eq, desc, and, sql, sum, gte, lte, or, like, inArray } from "drizzle-orm";
-<<<<<<< HEAD
 import { DatabaseStorage, type IStorage } from "./storage";
-=======
 import { DatabaseStorage, IStorage } from "./storage";
->>>>>>> cc94d8c4
 
 export interface IEnhancedStorage extends IStorage {
   // Payment Provider operations
@@ -134,13 +131,10 @@
   getGrantAnalytics(organizationId: string): Promise<any>;
 }
 
-<<<<<<< HEAD
 export class EnhancedDatabaseStorage extends DatabaseStorage implements IEnhancedStorage {
-=======
 export class EnhancedDatabaseStorage
   extends DatabaseStorage
   implements IEnhancedStorage {
->>>>>>> cc94d8c4
   
   // Payment Provider operations
   async getPaymentProviders(organizationId: string): Promise<PaymentProvider[]> {
