import requests
from modern_treasury_helpers import (
    create_modern_treasury_account,
    get_modern_treasury_account,
    update_modern_treasury_account,
    delete_modern_treasury_account,
)

# Define API key for Modern Treasury
modern_treasury_api_key = "your_modern_treasury_api_key"

# Define parameters for account creation
account_params = {
    "name": "John Doe",
    "type": "checking",
    "description": "Personal checking account",
    "routing_number": "123456789",
    "account_number": "987654321",
    "currency": "USD",
    "tags": ["personal", "checking"],
    "metadata": {"customer_id": "12345", "branch": "Main Branch"},
}

try:
    # Create the Modern Treasury account
<<<<<<< HEAD
    response = create_modern_treasury_account(
        modern_treasury_api_key, account_params
    )
=======
    response = create_modern_treasury_account(modern_treasury_api_key, account_params)
>>>>>>> 7557276c
    account_id = response.json()["id"]
    print(f"Account created successfully. Account ID: {account_id}")
    print("Response:", response.json())

    # Get the created account details
    account_response = get_modern_treasury_account(
        modern_treasury_api_key, account_id
    )
    print("\nAccount Details:")
    print(account_response.json())

    # Update the account details
    update_params = {
        "description": "Updated personal checking account",
        "tags": ["personal", "checking", "updated"],
    }
    update_response = update_modern_treasury_account(
        modern_treasury_api_key, account_id, update_params
    )
    print("\nAccount updated successfully.")
    print("Response:", update_response.json())

    # Delete the account
    delete_response = delete_modern_treasury_account(
        modern_treasury_api_key, account_id
    )
    print("\nAccount deleted successfully.")
    print("Response:", delete_response.json())

except requests.exceptions.RequestException as e:
    print("An error occurred while making the API request:")
    print(e)

except KeyError as e:
    print("An error occurred while accessing the response data:")
    print(e)<|MERGE_RESOLUTION|>--- conflicted
+++ resolved
@@ -23,13 +23,7 @@
 
 try:
     # Create the Modern Treasury account
-<<<<<<< HEAD
-    response = create_modern_treasury_account(
-        modern_treasury_api_key, account_params
-    )
-=======
     response = create_modern_treasury_account(modern_treasury_api_key, account_params)
->>>>>>> 7557276c
     account_id = response.json()["id"]
     print(f"Account created successfully. Account ID: {account_id}")
     print("Response:", response.json())
